--- conflicted
+++ resolved
@@ -73,11 +73,7 @@
 
 ### Security Audits
 
-<<<<<<< HEAD
-This project has received the following security audits. See the [audits](https://github.com/Hats-Protocol/hats-protocol/tree/main/audits) directory for the detailed reports.
-=======
-This project has received two security audits, listed below. See the [audits](https://github.com/Hats-Protocol/hats-protocol/audits) directory for the detailed reports.
->>>>>>> ed527cd7
+This project has received two security audits, listed below. See the [audits](https://github.com/Hats-Protocol/hats-protocol/tree/main/audits) directory for the detailed reports.
 
 | Auditor | Report Date | Review Commit Hash | Notes |
 | --- | --- | --- | --- |
