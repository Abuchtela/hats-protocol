// SPDX-License-Identifier: UNLICENSED
pragma solidity ^0.8.13;

import "forge-std/Test.sol";
import "../src/Hats.sol";
import "./HatsTestSetup.t.sol";
import { LongStrings } from "./LongStrings.sol";

contract DeployTest is TestSetup {
    function testDeployWithParams() public {
        assertEq(hats.name(), name);
    }
}

contract CreateTopHatTest is TestSetup {
    function setUp() public override {
        setUpVariables();

        // instantiate Hats contract
        hats = new Hats(name, _baseImageURI);
    }

    function testTopHatCreated() public {
        string memory details = "tophat";
        vm.expectEmit(false, false, false, true);
        emit HatCreated(2 ** 224, details, 1, address(0), address(0), false, topHatImageURI);

        topHatId = hats.mintTopHat(topHatWearer, details, topHatImageURI);

        assertTrue(hats.isTopHat(topHatId));
        assertEq(2 ** 224, topHatId);
    }

    function testTopHatMinted() public {
        vm.expectEmit(true, true, true, true);

        emit TransferSingle(address(this), address(0), topHatWearer, 2 ** 224, 1);

        topHatId = hats.mintTopHat(topHatWearer, "tophat", topHatImageURI);

        assertTrue(hats.isWearerOfHat(topHatWearer, topHatId));
        assertFalse(hats.isWearerOfHat(nonWearer, topHatId));
    }

    function testTransferTopHat() public {
        topHatId = hats.mintTopHat(topHatWearer, "tophat", topHatImageURI);

        emit log_uint(topHatId);
        emit log_address(nonWearer);

        vm.prank(address(topHatWearer));
        hats.transferHat(topHatId, topHatWearer, nonWearer);
    }
}

contract CreateHatsTest is TestSetup {
    function testImmutableHatCreated() public {
        // get prelim values
        (,,,,,, uint16 lastHatId,,) = hats.viewHat(topHatId);

        vm.expectEmit(false, false, false, true);
        emit HatCreated(hats.getNextId(topHatId), _details, _maxSupply, _eligibility, _toggle, false, secondHatImageURI);

        // topHatId = hats.mintTopHat(topHatWearer, topHatImageURI);
        vm.prank(address(topHatWearer));

        secondHatId = hats.createHat(topHatId, _details, _maxSupply, _eligibility, _toggle, false, secondHatImageURI);

        // assert admin's lastHatId is incremented
        (,,,,,, uint16 lastHatIdPost,,) = hats.viewHat(topHatId);
        (,,,,,,, mutable_,) = hats.viewHat(secondHatId);
        assertEq(lastHatId + 1, lastHatIdPost);
        assertFalse(mutable_);
    }

    function testMutableHatCreated() public {
        vm.expectEmit(false, false, false, true);
        emit HatCreated(hats.getNextId(topHatId), _details, _maxSupply, _eligibility, _toggle, true, secondHatImageURI);

        console2.log("secondHat");

        vm.prank(address(topHatWearer));
        secondHatId = hats.createHat(topHatId, _details, _maxSupply, _eligibility, _toggle, true, secondHatImageURI);

        (,,,,,,, mutable_,) = hats.viewHat(secondHatId);
        assertTrue(mutable_);
    }

    function testHatsBranchCreated() public {
        // mint TopHat
        // topHatId = hats.mintTopHat(topHatWearer, topHatImageURI);

        (uint256[] memory ids,) = createHatsBranch(3, topHatId, topHatWearer, false);
        assertEq(hats.getHatLevel(ids[2]), 3);
        assertEq(hats.getAdminAtLevel(ids[0], 0), topHatId);
        assertEq(hats.getAdminAtLevel(ids[1], 1), ids[0]);
        assertEq(hats.getAdminAtLevel(ids[2], 2), ids[1]);
    }

    function testCannotCreateHatWithZeroAddressEligibility() public {
        vm.expectRevert(HatsErrors.ZeroAddress.selector);
        vm.prank(topHatWearer);
        thirdHatId = hats.createHat(topHatId, _details, _maxSupply, address(0), _toggle, true, thirdHatImageURI);
    }

    function testCannotCreateHatWithZeroAddressToggle() public {
        vm.expectRevert(HatsErrors.ZeroAddress.selector);
        vm.prank(topHatWearer);
        thirdHatId = hats.createHat(topHatId, _details, _maxSupply, _eligibility, address(0), true, thirdHatImageURI);
    }

    function testCannotCreateHatWithInvalidAdmin() public {
        uint256 invalidAdmin = 0x0000000100000001000000000000000000000000000000000000000000000000;
        vm.prank(topHatWearer);
        vm.expectRevert(HatsErrors.InvalidHatId.selector);
        hats.createHat(invalidAdmin, _details, _maxSupply, _eligibility, _toggle, true, "invalid admin id");
    }
}

contract BatchCreateHats is TestSetupBatch {
    function testBatchCreateTwoHats() public {
        testBatchCreateHatsSameAdmin(2);
    }

    function testBatchCreateOneHat() public {
        testBatchCreateHatsSameAdmin(1);
    }

    function testBatchCreateHatsSameAdmin(uint256 count) public {
        // this is inefficient, but bound() is not working correctly
        vm.assume(count >= 1);
        vm.assume(count < 256);

        adminsBatch = new uint256[](count);
        detailsBatch = new string[](count);
        maxSuppliesBatch = new uint32[](count);
        eligibilityModulesBatch = new address[](count);
        toggleModulesBatch = new address[](count);
        mutablesBatch = new bool[](count);
        imageURIsBatch = new string[](count);

        vm.prank(topHatWearer);

        // populate the creating arrays
        for (uint256 i = 0; i < count; ++i) {
            adminsBatch[i] = topHatId;
            detailsBatch[i] = "deets";
            maxSuppliesBatch[i] = 10;
            eligibilityModulesBatch[i] = _eligibility;
            toggleModulesBatch[i] = _toggle;
            mutablesBatch[i] = false;
            imageURIsBatch[i] = "";
        }

        hats.batchCreateHats(
            adminsBatch,
            detailsBatch,
            maxSuppliesBatch,
            eligibilityModulesBatch,
            toggleModulesBatch,
            mutablesBatch,
            imageURIsBatch
        );

        (,,,,,, uint16 lastHatId,,) = hats.viewHat(topHatId);

        assertEq(lastHatId, count);

        (,,,, address t,,,,) = hats.viewHat(hats.buildHatId(topHatId, uint16(count)));
        assertEq(t, _toggle);
    }

    function testBatchCreateHatsSkinnyFullBranch() public {
        uint256 count = 14;

        adminsBatch = new uint256[](count);
        detailsBatch = new string[](count);
        maxSuppliesBatch = new uint32[](count);
        eligibilityModulesBatch = new address[](count);
        toggleModulesBatch = new address[](count);
        mutablesBatch = new bool[](count);
        imageURIsBatch = new string[](count);

        uint256 adminId = topHatId;

        // populate the creating arrays
        for (uint256 i = 0; i < count; ++i) {
            uint32 level = uint32(i) + 1;

            adminsBatch[i] = adminId;
            detailsBatch[i] = string.concat("level ", vm.toString(level));
            maxSuppliesBatch[i] = level;
            eligibilityModulesBatch[i] = _eligibility;
            toggleModulesBatch[i] = _toggle;
            mutablesBatch[i] = false;
            imageURIsBatch[i] = vm.toString(level);

            adminId = hats.buildHatId(adminId, 1);
        }

        vm.prank(topHatWearer);

        hats.batchCreateHats(
            adminsBatch,
            detailsBatch,
            maxSuppliesBatch,
            eligibilityModulesBatch,
            toggleModulesBatch,
            mutablesBatch,
            imageURIsBatch
        );

        assertEq(
            hats.getHatLevel( // should be adminId
            hats.buildHatId(hats.getAdminAtLevel(adminId, uint8(count - 1)), 1)),
            count
        );
    }

    function testBatchCreateHatsErrorArrayLength(uint256 count, uint256 offset, uint256 array) public {
        count = bound(count, 1, 254);
        // count = 2;
        offset = bound(offset, 1, 255 - count);
        // offset = 1;
        array = bound(array, 1, 7);

        uint256 extra = count + offset;
        // initiate the creation arrays
        if (array == 1) {
            adminsBatch = new uint256[](extra);
            detailsBatch = new string[](count);
            maxSuppliesBatch = new uint32[](count);
            eligibilityModulesBatch = new address[](count);
            toggleModulesBatch = new address[](count);
            mutablesBatch = new bool[](count);
            imageURIsBatch = new string[](count);
        } else if (array == 2) {
            adminsBatch = new uint256[](count);
            detailsBatch = new string[](extra);
            maxSuppliesBatch = new uint32[](count);
            eligibilityModulesBatch = new address[](count);
            toggleModulesBatch = new address[](count);
            mutablesBatch = new bool[](count);
            imageURIsBatch = new string[](count);
        } else if (array == 3) {
            adminsBatch = new uint256[](count);
            detailsBatch = new string[](count);
            maxSuppliesBatch = new uint32[](extra);
            eligibilityModulesBatch = new address[](count);
            toggleModulesBatch = new address[](count);
            mutablesBatch = new bool[](count);
            imageURIsBatch = new string[](count);
        } else if (array == 4) {
            adminsBatch = new uint256[](count);
            detailsBatch = new string[](count);
            maxSuppliesBatch = new uint32[](count);
            eligibilityModulesBatch = new address[](extra);
            toggleModulesBatch = new address[](count);
            mutablesBatch = new bool[](count);
            imageURIsBatch = new string[](count);
        } else if (array == 5) {
            adminsBatch = new uint256[](count);
            detailsBatch = new string[](count);
            maxSuppliesBatch = new uint32[](count);
            eligibilityModulesBatch = new address[](count);
            toggleModulesBatch = new address[](extra);
            mutablesBatch = new bool[](count);
            imageURIsBatch = new string[](count);
        } else if (array == 6) {
            adminsBatch = new uint256[](count);
            detailsBatch = new string[](count);
            maxSuppliesBatch = new uint32[](count);
            eligibilityModulesBatch = new address[](count);
            toggleModulesBatch = new address[](count);
            mutablesBatch = new bool[](extra);
            imageURIsBatch = new string[](count);
        } else if (array == 7) {
            adminsBatch = new uint256[](count);
            detailsBatch = new string[](count);
            maxSuppliesBatch = new uint32[](count);
            eligibilityModulesBatch = new address[](count);
            toggleModulesBatch = new address[](count);
            mutablesBatch = new bool[](count);
            imageURIsBatch = new string[](extra);
        }

        vm.prank(topHatWearer);

        // populate the creation arrays
        for (uint32 i = 0; i < count; ++i) {
            adminsBatch[i] = topHatId;
            detailsBatch[i] = vm.toString(i);
            maxSuppliesBatch[i] = i;
            eligibilityModulesBatch[i] = _eligibility;
            toggleModulesBatch[i] = _toggle;
            mutablesBatch[i] = false;
            imageURIsBatch[i] = vm.toString(i);
        }

        // add `offset` number of hats to the batch, but only with one array filled out
        for (uint32 j = 0; j < offset; ++j) {
            if (array == 1) adminsBatch[j] = topHatId;
            if (array == 2) detailsBatch[j] = vm.toString(j);
            if (array == 3) maxSuppliesBatch[j] = j;
            if (array == 4) eligibilityModulesBatch[j] = _eligibility;
            if (array == 5) toggleModulesBatch[j] = _toggle;
            if (array == 6) mutablesBatch[j] = false;
            if (array == 7) imageURIsBatch[j] = vm.toString(j);
        }

        // adminsBatch[count] = topHatId;

        vm.expectRevert(abi.encodeWithSelector(HatsErrors.BatchArrayLengthMismatch.selector));

        hats.batchCreateHats(
            adminsBatch,
            detailsBatch,
            maxSuppliesBatch,
            eligibilityModulesBatch,
            toggleModulesBatch,
            mutablesBatch,
            imageURIsBatch
        );
    }

    function testCreatingSkippedHatDoesNotOverwriteChildHat() public {
        uint32 testMax = 99;
        // first, skip a level to create a hat
        uint256 level1Hat = 0x000000010001 << (224 - 16);
        vm.startPrank(topHatWearer);
        uint256 level2HatA = hats.createHat(
            level1Hat, "should not be overwritten", testMax, _eligibility, _toggle, false, "amistillhere.com"
        );

        // then, create the hat at the skipped level
        uint256 skippedHat =
            hats.createHat(topHatId, "At first I was skipped, now I'm here", 1, _eligibility, _toggle, false, "gm");
        assertEq(skippedHat, level1Hat);

        // finally, attempt to create a new child of skippedHat
        uint256 level2HatB = hats.createHat(skippedHat, "i should be hat 2", 1, _eligibility, _toggle, false, "");
        assertEq(level2HatB, 0x0000000100010002 << (224 - 32));
        assertFalse(level2HatB == level2HatA);
        (, uint32 max,,,,,,,) = hats.viewHat(level2HatA);
        assertEq(max, testMax);
    }
}

contract ImageURITest is TestSetup2 {
    function testTopHatImageURI() public {
        string memory uri = hats.getImageURIForHat(topHatId);

        // assertEq(string.concat(topHatImageURI, "0"), uri);
        assertEq(uri, topHatImageURI);
    }

    function testHatImageURI() public {
        string memory uri = hats.getImageURIForHat(secondHatId);

        // assertEq(string.concat(secondHatImageURI, "0"), uri);
        assertEq(uri, secondHatImageURI);
    }

    function testEmptyHatImageURI() public {
        // create third Hat
        vm.prank(secondWearer);
        thirdHatId = hats.createHat(
            secondHatId,
            "third hat",
            2, // maxSupply
            _eligibility,
            _toggle,
            false,
            ""
        );

        string memory uri3 = hats.getImageURIForHat(thirdHatId);

        assertEq(uri3, secondHatImageURI);
    }

    function testFallbackToTopHatImageURI() public {
        vm.startPrank(topHatWearer);
        uint256 newHatId = hats.createHat(topHatId, "new hat", 1, _eligibility, _toggle, false, "");

        hats.getImageURIForHat(newHatId);
        assertEq(hats.getImageURIForHat(newHatId), topHatImageURI);
    }

    function testEmptyTopHatImageURI() public {
        uint256 topHat = hats.mintTopHat(topHatWearer, "", "");

        string memory uri = hats.getImageURIForHat(topHat);

        // assertEq(uri, string.concat(_baseImageURI, Strings.toString(topHat)));
        assertEq(uri, _baseImageURI);
    }

    function testEmptyHatBranchImageURI() public {
        uint256 topHat = hats.mintTopHat(topHatWearer, "", "");

        (uint256[] memory ids,) = createHatsBranch(5, topHat, topHatWearer, false);

        string memory uri = hats.getImageURIForHat(ids[4]);

        // assertEq(uri, string.concat(_baseImageURI, Strings.toString(ids[4])));
        assertEq(uri, _baseImageURI);
    }
}

contract MintHatsTest is TestSetup {
    function setUp() public override {
        super.setUp();

        vm.prank(topHatWearer);
        secondHatId = hats.createHat(
            topHatId,
            "second hat",
            2, // maxSupply
            _eligibility,
            _toggle,
            false,
            secondHatImageURI
        );
    }

    function testMintHat() public {
        // get initial values
        uint256 secondWearerBalance = hats.balanceOf(secondWearer, secondHatId);
        uint32 hatSupply = hats.hatSupply(secondHatId);

        // check transfer event will be emitted
        vm.expectEmit(true, true, true, true);

        emit TransferSingle(topHatWearer, address(0), secondWearer, secondHatId, 1);

        // 2-2. mint hat
        vm.prank(address(topHatWearer));
        hats.mintHat(secondHatId, secondWearer);

        // assert balance = 1
        assertEq(hats.balanceOf(secondWearer, secondHatId), ++secondWearerBalance);

        // assert iswearer
        assertTrue(hats.isWearerOfHat(secondWearer, secondHatId));

        // assert hatSupply is incremented
        assertEq(hats.hatSupply(secondHatId), ++hatSupply);
    }

    function testMintAnotherHat() public {
        // store prelim values
        uint256 balance_pre = hats.balanceOf(thirdWearer, secondHatId);
        uint32 supply_pre = hats.hatSupply(secondHatId);
        (,,,,,, uint16 lastHatId_pre,,) = hats.viewHat(topHatId);

        // mint hat
        vm.prank(address(topHatWearer));
        hats.mintHat(secondHatId, secondWearer);

        // mint another of same id to a new wearer
        vm.prank(address(topHatWearer));
        hats.mintHat(secondHatId, thirdWearer);

        // assert balance is incremented by 1
        assertEq(hats.balanceOf(thirdWearer, secondHatId), ++balance_pre);

        // assert isWearer is true
        assertTrue(hats.isWearerOfHat(thirdWearer, secondHatId));

        // assert hatSupply is incremented
        assertEq(hats.hatSupply(secondHatId), supply_pre + 2);

        // assert admin's lastHatId is *not* incremented
        (,,,,,, uint16 lastHatId_post,,) = hats.viewHat(topHatId);
        assertEq(lastHatId_post, lastHatId_pre);
    }

    function testCannotMint2HatsToSameWearer() public {
        // store prelim values
        uint256 balance_pre = hats.balanceOf(thirdWearer, secondHatId);
        uint32 supply_pre = hats.hatSupply(secondHatId);
        (,,,,,, uint16 lastHatId_pre,,) = hats.viewHat(topHatId);

        // mint hat
        vm.prank(address(topHatWearer));
        hats.mintHat(secondHatId, secondWearer);

        // expect error AlreadyWearingHat()
        vm.expectRevert(abi.encodeWithSelector(HatsErrors.AlreadyWearingHat.selector, secondWearer, secondHatId));

        // mint another of same id to the same wearer
        vm.prank(address(topHatWearer));
        hats.mintHat(secondHatId, secondWearer);

        // assert balance is only incremented by 1
        assertEq(hats.balanceOf(secondWearer, secondHatId), balance_pre + 1);

        // assert isWearer is true
        assertTrue(hats.isWearerOfHat(secondWearer, secondHatId));

        // assert hatSupply is incremented only by 1
        assertEq(hats.hatSupply(secondHatId), supply_pre + 1);

        // assert admin's lastHatId is *not* incremented
        (,,,,,, uint16 lastHatId_post,,) = hats.viewHat(topHatId);
        assertEq(lastHatId_post, lastHatId_pre);
    }

    function testMintHatErrorNotAdmin() public {
        // store prelim values
        uint256 balance_pre = hats.balanceOf(secondWearer, secondHatId);
        uint32 supply_pre = hats.hatSupply(secondHatId);

        // expect NotAdmin Error
        vm.expectRevert(abi.encodeWithSelector(HatsErrors.NotAdmin.selector, nonWearer, secondHatId));

        // 2-1. try to mint hat from a non-wearer
        vm.prank(address(nonWearer));
        hats.mintHat(secondHatId, secondWearer);

        // assert hatSupply is not incremented
        assertEq(hats.hatSupply(secondHatId), supply_pre);

        // assert wearer balance is unchanged
        assertEq(hats.balanceOf(secondWearer, secondHatId), balance_pre);
    }

    function testCannotMintMoreThanMaxSupplyErrorAllHatsWorn() public {
        // store prelim values
        uint256 balance1_pre = hats.balanceOf(topHatWearer, secondHatId);
        uint256 balance2_pre = hats.balanceOf(secondWearer, secondHatId);
        uint256 balance3_pre = hats.balanceOf(thirdWearer, secondHatId);
        uint32 supply_pre = hats.hatSupply(secondHatId);

        // mint hat 1
        vm.startPrank(address(topHatWearer));
        hats.mintHat(secondHatId, secondWearer);

        // mint hat 2
        hats.mintHat(secondHatId, topHatWearer);

        // expect error AllHatsWorn()
        vm.expectRevert(abi.encodeWithSelector(HatsErrors.AllHatsWorn.selector, secondHatId));

        // 2-3. fail to mint hat 3
        hats.mintHat(secondHatId, thirdWearer);

        // assert balances are modified correctly
        assertEq(hats.balanceOf(topHatWearer, secondHatId), balance1_pre + 1);
        assertEq(hats.balanceOf(secondWearer, secondHatId), balance2_pre + 1);
        assertEq(hats.balanceOf(thirdWearer, secondHatId), balance3_pre);

        // assert correct Wearers is true
        assertTrue(hats.isWearerOfHat(topHatWearer, secondHatId));
        assertTrue(hats.isWearerOfHat(secondWearer, secondHatId));
        assertFalse(hats.isWearerOfHat(thirdWearer, secondHatId));

        // assert hatSupply is incremented only by 2
        assertEq(hats.hatSupply(secondHatId), supply_pre + 2);
    }

    function testCannotMintNonExistentHat() public {
        vm.prank(topHatWearer);

        uint256 badHatId = 123e18;

        vm.expectRevert(abi.encodeWithSelector(HatsErrors.HatDoesNotExist.selector, badHatId));

        hats.mintHat(badHatId, secondWearer);
    }

    function testCannotMintHatToIneligibleWearer() public {
        vm.mockCall(
            address(_eligibility),
            abi.encodeWithSignature("getWearerStatus(address,uint256)", secondWearer, secondHatId),
            abi.encode(false, true)
        );

        vm.expectRevert(HatsErrors.NotEligible.selector);
        vm.prank(topHatWearer);
        hats.mintHat(secondHatId, secondWearer);
    }

    function testCannotMintInactiveHat() public {
        // mock a toggle call to return inactive
        vm.mockCall(address(_toggle), abi.encodeWithSignature("getHatStatus(uint256)", secondHatId), abi.encode(false));

        vm.prank(topHatWearer);
        // expect hat not active error
        vm.expectRevert(HatsErrors.HatNotActive.selector);
        hats.mintHat(secondHatId, secondWearer);
    }

    function testBatchMintHats(uint256 count) public {
        vm.assume(count <= 255);

        address[] memory wearerBatch = new address[](count);
        uint256[] memory hatBatch = new uint256[](count);

        vm.prank(topHatWearer);

        hats.mintHat(secondHatId, secondWearer);

        vm.startPrank(secondWearer);

        // create the hats and populate the minting arrays
        for (uint256 i = 0; i < count; ++i) {
            uint256 id = hats.createHat(secondHatId, "", 1, topHatWearer, topHatWearer, false, "");

            hatBatch[i] = id;
            wearerBatch[i] = address(uint160(10_000 + i));
        }

        hats.batchMintHats(hatBatch, wearerBatch);

        (,,,,,, uint16 lastHatId,,) = hats.viewHat(secondHatId);

        assertEq(lastHatId, count);
    }

    function testBatchMintHatsErrorArrayLength(uint256 count, uint256 offset) public {
        count = bound(count, 1, 254);
        offset = bound(offset, 1, 255 - count);
        address[] memory wearerBatch = new address[](count);
        uint256[] memory hatBatch = new uint256[](count + offset);

        vm.prank(topHatWearer);

        hats.mintHat(secondHatId, secondWearer);

        vm.startPrank(secondWearer);

        // create the hats and populate the minting arrays
        for (uint256 i = 0; i < count; ++i) {
            uint256 id = hats.createHat(secondHatId, "", 1, topHatWearer, topHatWearer, false, "");

            hatBatch[i] = id;
            wearerBatch[i] = address(uint160(10_000 + i));
        }

        // add `offset` number of hats to the batch, without corresponding wearers
        for (uint256 j = 0; j < offset; ++j) {
            uint256 id = hats.createHat(secondHatId, "", 1, topHatWearer, topHatWearer, false, "");
            hatBatch[count - 1 + j] = id;
        }

        vm.expectRevert(abi.encodeWithSelector(HatsErrors.BatchArrayLengthMismatch.selector));

        hats.batchMintHats(hatBatch, wearerBatch);
    }
}

contract ViewHatTests is TestSetup2 {
    function testViewHat1() public {
        (,,,, rettoggle, retimageURI, retlastHatId, retmutable, retactive) = hats.viewHat(secondHatId);

        assertEq(rettoggle, address(333));
        assertEq(retimageURI, secondHatImageURI);
        assertEq(retlastHatId, 0);
        assertEq(retmutable, false);
        assertEq(retactive, true);
    }

    function testViewHat2() public {
        (retdetails, retmaxSupply, retsupply, reteligibility,,,,,) = hats.viewHat(secondHatId);

        // 3-1. viewHat - displays params as expected
        assertEq(retdetails, "second hat");
        assertEq(retmaxSupply, 2);
        assertEq(retsupply, 1);
        assertEq(reteligibility, address(555));
    }

    function testViewHatOfTopHat1() public {
        (,,,, rettoggle, retimageURI, retlastHatId, retmutable, retactive) = hats.viewHat(topHatId);

        assertEq(rettoggle, address(0));
        assertEq(retlastHatId, 1);
        assertEq(retmutable, false);
        assertEq(retactive, true);
    }

    function testViewHatOfTopHat2() public {
        (retdetails, retmaxSupply, retsupply, reteligibility,,,,,) = hats.viewHat(topHatId);

        assertEq(retdetails, "tophat");
        assertEq(retmaxSupply, 1);
        assertEq(retsupply, 1);
        assertEq(reteligibility, address(0));
    }

    function testIsAdminOfHat() public {
        assertTrue(hats.isAdminOfHat(topHatWearer, secondHatId));
    }

    function testGetHatLevel() public {
        assertEq(hats.getHatLevel(topHatId), 0);
        assertEq(hats.getHatLevel(secondHatId), 1);
    }
}

contract TransferHatTests is TestSetupMutable {
    function setUp() public override {
        super.setUp();

        vm.prank(address(topHatWearer));

        hats.mintHat(secondHatId, secondWearer);
    }

    function testCannotTransferHatFromNonAdmin() public {
        // expect NotAdmin error
        vm.expectRevert(abi.encodeWithSelector(HatsErrors.NotAdmin.selector, nonWearer, secondHatId));

        // 4-1. transfer from wearer / other wallet
        vm.prank(address(nonWearer));
        hats.transferHat(secondHatId, secondWearer, thirdWearer);
    }

    function testTransferMutableHat() public {
        uint32 hatSupply = hats.hatSupply(secondHatId);

        vm.prank(address(topHatWearer));

        hats.transferHat(secondHatId, secondWearer, thirdWearer);

        // assert secondWearer is no longer wearing
        assertFalse(hats.isWearerOfHat(secondWearer, secondHatId));
        assertTrue(hats.isInGoodStanding(secondWearer, secondHatId));

        // assert thirdWearer is now wearing
        assertTrue(hats.isWearerOfHat(thirdWearer, secondHatId));
        assertTrue(hats.isInGoodStanding(thirdWearer, secondHatId));

        // assert hatSupply is not incremented
        assertEq(hats.hatSupply(secondHatId), hatSupply);
    }

    function testCannotTransferHatToExistingWearer() public {
        vm.startPrank(topHatWearer);

        hats.mintHat(secondHatId, thirdWearer);

        vm.expectRevert(abi.encodeWithSelector(HatsErrors.AlreadyWearingHat.selector, thirdWearer, secondHatId));

        hats.transferHat(secondHatId, secondWearer, thirdWearer);
    }

    function testCannotTransferHatToRevokedWearer() public {
        vm.startPrank(topHatWearer);

        // mint the hat
        hats.mintHat(secondHatId, thirdWearer);

        // revoke the hat, but do not burn it
        // mock calls to eligibility contract to return (eligible = false, standing = true)
        vm.mockCall(
            address(_eligibility),
            abi.encodeWithSignature("getWearerStatus(address,uint256)", thirdWearer, secondHatId),
            abi.encode(false, true)
        );

        assertFalse(hats.isWearerOfHat(thirdWearer, secondHatId));
        // transfer should revert
        vm.expectRevert(abi.encodeWithSelector(HatsErrors.AlreadyWearingHat.selector, thirdWearer, secondHatId));

        hats.transferHat(secondHatId, secondWearer, thirdWearer);
    }

    function testCannotTransferHatToIneligibleWearer() public {
        vm.mockCall(
            address(_eligibility),
            abi.encodeWithSignature("getWearerStatus(address,uint256)", thirdWearer, secondHatId),
            abi.encode(false, true)
        );

        vm.expectRevert(HatsErrors.NotEligible.selector);
        vm.prank(topHatWearer);
        hats.transferHat(secondHatId, secondWearer, thirdWearer);
    }

    function testCannotTransferInactiveHat() public {
        vm.mockCall(_toggle, abi.encodeWithSignature("getHatStatus(uint256)", secondHatId), abi.encode(false));

        vm.expectRevert(HatsErrors.HatNotActive.selector);
        vm.prank(topHatWearer);
        hats.transferHat(secondHatId, secondWearer, thirdWearer);
    }
}

contract EligibilitySetHatsTests is TestSetup2 {
    function testDoNotRevokeHatFromEligibleWearerInGoodStanding() public {
        // confirm second hat is worn by second Wearer
        assertTrue(hats.isWearerOfHat(secondWearer, secondHatId));

        // 5-6. do not revoke hat
        vm.prank(address(_eligibility));
        hats.setHatWearerStatus(secondHatId, secondWearer, true, true);
        assertTrue(hats.isWearerOfHat(secondWearer, secondHatId));
        assertTrue(hats.isInGoodStanding(secondWearer, secondHatId));
    }

    function testRevokeHatFromIneligibleWearerInGoodStanding() public {
        uint32 hatSupply = hats.hatSupply(secondHatId);

        // 5-8a. revoke hat
        vm.prank(address(_eligibility));
        hats.setHatWearerStatus(secondHatId, secondWearer, false, true);
        assertFalse(hats.isWearerOfHat(secondWearer, secondHatId));
        assertTrue(hats.isInGoodStanding(secondWearer, secondHatId));

        // assert hatSupply is decremented
        assertEq(hats.hatSupply(secondHatId), --hatSupply);
    }

    function testRevokeHatFromIneligibleWearerInBadStanding() public {
        // expectEmit WearerStandingChanged
        vm.expectEmit(false, false, false, true);
        emit WearerStandingChanged(secondHatId, secondWearer, false);

        // 5-8b. revoke hat with bad standing
        vm.prank(address(_eligibility));
        hats.setHatWearerStatus(secondHatId, secondWearer, false, false);
        assertFalse(hats.isWearerOfHat(secondWearer, secondHatId));
        assertFalse(hats.isInGoodStanding(secondWearer, secondHatId));
    }

    function testRevokeHatFromEligibleWearerInBadStanding() public {
        // expectEmit WearerStandingChanged
        vm.expectEmit(false, false, false, true);
        emit WearerStandingChanged(secondHatId, secondWearer, false);

        // 5-8b. revoke hat with bad standing
        vm.prank(address(_eligibility));
        hats.setHatWearerStatus(secondHatId, secondWearer, true, false);
        assertFalse(hats.isWearerOfHat(secondWearer, secondHatId));
        assertFalse(hats.isInGoodStanding(secondWearer, secondHatId));
    }

    function testCannotRevokeHatAsNonWearer() public {
        // expect NotHatsEligibility error
        vm.expectRevert(abi.encodeWithSelector(HatsErrors.NotHatsEligibility.selector));

        // attempt to setHatWearerStatus as non-wearer
        vm.prank(address(nonWearer));
        hats.setHatWearerStatus(secondHatId, secondWearer, true, false);
    }

    function testRemintAfterRevokeHatFromWearerInGoodStanding() public {
        uint32 hatSupply = hats.hatSupply(secondHatId);

        // revoke hat
        vm.prank(address(_eligibility));
        hats.setHatWearerStatus(secondHatId, secondWearer, false, true);

        // 5-4. remint hat
        vm.prank(address(topHatWearer));
        hats.mintHat(secondHatId, secondWearer);

        // set eligibility = true in Eligibility Module

        // mock calls to eligibility contract to return (eligible = true, standing = true)
        vm.mockCall(
            address(_eligibility),
            abi.encodeWithSignature("getWearerStatus(address,uint256)", secondWearer, secondHatId),
            abi.encode(true, true)
        );

        // assert balance = 1
        assertEq(hats.balanceOf(secondWearer, secondHatId), 1);

        // assert iswearer
        assertTrue(hats.isWearerOfHat(secondWearer, secondHatId));

        // assert hatSupply is not incremented
        assertEq(hats.hatSupply(secondHatId), hatSupply);
    }

    function testSetWearerBackInGoodStanding() public {
        // set to bad standing
        vm.startPrank(address(_eligibility));

        vm.expectEmit(false, false, false, true);
        emit WearerStandingChanged(secondHatId, secondWearer, false);

        hats.setHatWearerStatus(secondHatId, secondWearer, false, false);

        // set back to good standing

        vm.expectEmit(false, false, false, true);
        emit WearerStandingChanged(secondHatId, secondWearer, true);

        hats.setHatWearerStatus(secondHatId, secondWearer, false, true);
    }
}

contract EligibilityCheckHatsTests is TestSetup2 {
    function testCannotGetHatWearerStandingNoFunctionInEligibilityContract() public {
        // expect NotHatsEligibility error
        vm.expectRevert(abi.encodeWithSelector(HatsErrors.NotHatsEligibility.selector));

        // fail attempt to pull wearer status from eligibility
        hats.checkHatWearerStatus(secondHatId, secondWearer);
    }

    function testCheckEligibilityAndDoNotRevokeHatFromEligibleWearer() public {
        uint32 hatSupply = hats.hatSupply(secondHatId);

        // confirm second hat is worn by second Wearer
        assertTrue(hats.isWearerOfHat(secondWearer, secondHatId));

        // mock calls to eligibility contract to return (eligible = true, standing = true)
        vm.mockCall(
            address(_eligibility),
            abi.encodeWithSignature("getWearerStatus(address,uint256)", secondWearer, secondHatId),
            abi.encode(true, true)
        );

        // 5-1. call checkHatWearerStatus - no revocation
        hats.checkHatWearerStatus(secondHatId, secondWearer);
        assertTrue(hats.isWearerOfHat(secondWearer, secondHatId));
        assertTrue(hats.isInGoodStanding(secondWearer, secondHatId));

        // assert hatSupply is *not* decremented
        assertEq(hats.hatSupply(secondHatId), hatSupply);
    }

    function testCheckEligibilityToRevokeHatFromIneligibleWearerInGoodStanding() public {
        uint32 hatSupply = hats.hatSupply(secondHatId);

        // mock calls to eligibility contract to return (eligible = false, standing = true)
        vm.mockCall(
            address(_eligibility),
            abi.encodeWithSignature("getWearerStatus(address,uint256)", secondWearer, secondHatId),
            abi.encode(false, true)
        );

        // 5-3a. call checkHatWearerStatus to revoke
        hats.checkHatWearerStatus(secondHatId, secondWearer);
        assertFalse(hats.isWearerOfHat(secondWearer, secondHatId));
        assertTrue(hats.isInGoodStanding(secondWearer, secondHatId));

        // assert hatSupply is decremented
        assertEq(hats.hatSupply(secondHatId), --hatSupply);
    }

    function testCheckEligibilityToRevokeHatFromIneligibleWearerInBadStanding() public {
        uint32 hatSupply = hats.hatSupply(secondHatId);

        // expectEmit WearerStandingChanged
        vm.expectEmit(false, false, false, true);
        emit WearerStandingChanged(secondHatId, secondWearer, false);

        // mock calls to eligibility contract to return (eligible = false, standing = false)
        vm.mockCall(
            address(_eligibility),
            abi.encodeWithSignature("getWearerStatus(address,uint256)", secondWearer, secondHatId),
            abi.encode(false, false)
        );

        // 5-3b. call checkHatWearerStatus to revoke
        hats.checkHatWearerStatus(secondHatId, secondWearer);
        assertFalse(hats.isWearerOfHat(secondWearer, secondHatId));
        assertFalse(hats.isInGoodStanding(secondWearer, secondHatId));

        // assert hatSupply is decremented
        assertEq(hats.hatSupply(secondHatId), --hatSupply);
    }

    function testCheckEligibilityToRevokeHatFromEligibleWearerInBadStanding() public {
        uint32 hatSupply = hats.hatSupply(secondHatId);

        // expectEmit WearerStandingChanged
        vm.expectEmit(false, false, false, true);
        emit WearerStandingChanged(secondHatId, secondWearer, false);

        // mock calls to eligibility contract to return (eligible = true, standing = false)
        vm.mockCall(
            address(_eligibility),
            abi.encodeWithSignature("getWearerStatus(address,uint256)", secondWearer, secondHatId),
            abi.encode(true, false)
        );

        // 5-3b. call checkHatWearerStatus to revoke
        hats.checkHatWearerStatus(secondHatId, secondWearer);
        assertFalse(hats.isWearerOfHat(secondWearer, secondHatId));
        assertFalse(hats.isInGoodStanding(secondWearer, secondHatId));

        // assert hatSupply is decremented
        assertEq(hats.hatSupply(secondHatId), --hatSupply);
    }

    function testCheckWearerBackInGoodStanding() public {
        // set to bad standing
        // mock call to eligibility contract to return (eligible = true, standing = false)
        vm.mockCall(
            address(_eligibility),
            abi.encodeWithSignature("getWearerStatus(address,uint256)", secondWearer, secondHatId),
            abi.encode(true, false)
        );

        vm.expectEmit(false, false, false, true);
        emit WearerStandingChanged(secondHatId, secondWearer, false);

        hats.checkHatWearerStatus(secondHatId, secondWearer);

        // set back to good standing
        // mock call to eligibility contract to return (eligible = true, standing = true)
        vm.mockCall(
            address(_eligibility),
            abi.encodeWithSignature("getWearerStatus(address,uint256)", secondWearer, secondHatId),
            abi.encode(true, true)
        );

        vm.expectEmit(false, false, false, true);
        emit WearerStandingChanged(secondHatId, secondWearer, true);

        hats.checkHatWearerStatus(secondHatId, secondWearer);
    }
}

contract RenounceHatsTest is TestSetup2 {
    function testRenounceHat() public {
        // expectEmit HatRenounced
        // vm.expectEmit(false, false, false, true);
        // emit HatRenounced(secondHatId, secondWearer);

        //  6-2. renounce hat from wearer2
        vm.prank(address(secondWearer));
        hats.renounceHat(secondHatId);
        assertFalse(hats.isWearerOfHat(secondWearer, secondHatId));
    }

    function testCannotRenounceHatAsNonWearerWithNoStaticBalance() public {
        // expect NotHatWearer error
        vm.expectRevert(abi.encodeWithSelector(HatsErrors.NotHatWearer.selector));

        //  6-1. attempt to renounce from non-wearer
        vm.prank(address(nonWearer));
        hats.renounceHat(secondHatId);
    }

    function testCanRenounceHatAsNonWearerWithStaticBalance() public {
        // wearer becomes ineligible
        // encode mock for function inside eligibility contract to return false (inelible), true (good standing)
        vm.mockCall(
            _eligibility,
            abi.encodeWithSignature("getWearerStatus(address,uint256)", secondWearer, secondHatId),
            abi.encode(false, true)
        );

        // show that admin can't mint again to secondWearer, ie because they have a static balance
        vm.prank(topHatWearer);
        vm.expectRevert(abi.encodeWithSelector(HatsErrors.NotEligible.selector));
        hats.mintHat(secondHatId, secondWearer);
        assertFalse(hats.isWearerOfHat(secondWearer, secondHatId));

        // renounce should now succeed
        vm.prank(address(secondWearer));
        hats.renounceHat(secondHatId);

        // now, admin should be able to mint again if eligibility no longer returns false
        vm.clearMockedCalls();
        vm.prank(topHatWearer);
        hats.mintHat(secondHatId, secondWearer);
    }
}

contract ToggleSetHatsTest is TestSetup2 {
    function testDeactivateHat() public {
        // confirm second hat is active
        (,,,,,,,, active_) = hats.viewHat(secondHatId);
        assertTrue(active_);
        assertTrue(hats.isWearerOfHat(secondWearer, secondHatId));

        // expectEmit HatStatusChanged to false
        vm.expectEmit(false, false, false, true);
        emit HatStatusChanged(secondHatId, false);

        // 7-2. change Hat Status true->false via setHatStatus
        vm.prank(address(_toggle));
        hats.setHatStatus(secondHatId, false);
        (,,,,,,, mutable_,) = hats.viewHat(secondHatId);
        assertFalse(mutable_);
        assertFalse(hats.isWearerOfHat(secondWearer, secondHatId));
    }

    function testCannotDeactivateHatAsNonWearer() public {
        // expect NotHatstoggle error
        vm.expectRevert(abi.encodeWithSelector(HatsErrors.NotHatsToggle.selector));

        // 7-1. attempt to change Hat Status hat from non-wearer
        vm.prank(address(nonWearer));
        hats.setHatStatus(secondHatId, false);
    }

    function testActivateDeactivatedHat() public {
        // change Hat Status true->false via setHatStatus
        vm.prank(address(_toggle));
        hats.setHatStatus(secondHatId, false);

        // expectEmit HatStatusChanged to true
        vm.expectEmit(false, false, false, true);
        emit HatStatusChanged(secondHatId, true);

        // changeHatStatus false->true via setHatStatus
        vm.prank(address(_toggle));
        hats.setHatStatus(secondHatId, true);
        (,,,,,,,, active_) = hats.viewHat(secondHatId);
        assertTrue(active_);
        assertTrue(hats.isWearerOfHat(secondWearer, secondHatId));
    }

    function testCannotActivateDeactivatedHatAsNonWearer() public {
        // change Hat Status true->false via setHatStatus
        vm.prank(address(_toggle));
        hats.setHatStatus(secondHatId, false);

        // expect NotHatstoggle error
        vm.expectRevert(abi.encodeWithSelector(HatsErrors.NotHatsToggle.selector));

        // 8-1. attempt to changeHatStatus hat from wearer / other wallet / admin
        vm.prank(address(nonWearer));
        hats.setHatStatus(secondHatId, true);
    }

    function testCannotSetToggleOffToArbitrarilyIncrementHatSupply() public {
        // hat gets toggled off
        vm.prank(address(_toggle));
        hats.setHatStatus(secondHatId, false);

        // artificially mint again to secondWearer
        vm.prank(topHatWearer);

        vm.expectRevert(abi.encodeWithSelector(HatsErrors.HatNotActive.selector));

        hats.mintHat(secondHatId, secondWearer);

        (,, retsupply,,,,,,) = hats.viewHat(secondHatId);
        assertEq(retsupply, 1);

        // toggle hat back on
        vm.prank(address(_toggle));
        hats.setHatStatus(secondHatId, true);
        assertEq(hats.balanceOf(secondWearer, secondHatId), 1);
    }
}

contract ToggleCheckHatsTest is TestSetup2 {
    function testCannotCheckHatStatusNoFunctionInToggleContract() public {
        // expect NotHatsToggle error
        vm.expectRevert(abi.encodeWithSelector(HatsErrors.NotHatsToggle.selector));

        // fail attempt to pull Hat Status
        hats.checkHatStatus(secondHatId);
    }

    function testCheckToggleToDeactivateHat() public {
        // expectEmit HatStatusChanged to false
        vm.expectEmit(false, false, false, true);
        emit HatStatusChanged(secondHatId, false);

        // encode mock for function inside toggle contract to return false
        vm.mockCall(address(_toggle), abi.encodeWithSignature("getHatStatus(uint256)", secondHatId), abi.encode(false));

        // call mocked function within checkHatStatus to deactivate
        hats.checkHatStatus(secondHatId);
        (,,,,,,, mutable_,) = hats.viewHat(secondHatId);
        assertFalse(mutable_);
        assertFalse(hats.isWearerOfHat(secondWearer, secondHatId));
    }

    function testCheckToggleToActivateDeactivatedHat() public {
        // change Hat Status true->false via setHatStatus
        vm.prank(address(_toggle));
        hats.setHatStatus(secondHatId, false);

        // expectEmit HatStatusChanged to true
        vm.expectEmit(false, false, false, true);
        emit HatStatusChanged(secondHatId, true);

        // encode mock for function inside toggle contract to return false
        vm.mockCall(address(_toggle), abi.encodeWithSignature("getHatStatus(uint256)", secondHatId), abi.encode(true));

        // call mocked function within checkHatStatus to reactivate
        hats.checkHatStatus(secondHatId);
        (,,,,,,,, active_) = hats.viewHat(secondHatId);
        assertTrue(active_);
        assertTrue(hats.isWearerOfHat(secondWearer, secondHatId));
    }

    function testCannotCheckToggleOffToArbitrarilyIncrementHatSupply() public {
        // hat gets toggled off
        // encode mock for function inside toggle contract to return false
        vm.mockCall(address(_toggle), abi.encodeWithSignature("getHatStatus(uint256)", secondHatId), abi.encode(false));

        // artificially mint again to secondWearer
        vm.prank(topHatWearer);

        vm.expectRevert(abi.encodeWithSelector(HatsErrors.HatNotActive.selector));

        hats.mintHat(secondHatId, secondWearer);

        (,, retsupply,,,,,,) = hats.viewHat(secondHatId);
        assertEq(retsupply, 1);

        // toggle hat back on
        // encode mock for function inside toggle contract to return false
        vm.mockCall(address(_toggle), abi.encodeWithSignature("getHatStatus(uint256)", secondHatId), abi.encode(true));
        assertEq(hats.balanceOf(secondWearer, secondHatId), 1);
    }
}

contract MutabilityTests is TestSetupMutable, LongStrings {
    function testAdminCanMakeMutableHatImmutable() public {
        (,,,,,,, mutable_,) = hats.viewHat(secondHatId);
        assertTrue(mutable_);

        vm.expectEmit(false, false, false, true);
        emit HatMutabilityChanged(secondHatId);

        vm.prank(topHatWearer);
        hats.makeHatImmutable(secondHatId);

        (,,,,,,, mutable_,) = hats.viewHat(secondHatId);
        assertFalse(mutable_);
    }

    function testCannotChangeImmutableHatMutability() public {
        // create immutable hat
        vm.prank(topHatWearer);
        thirdHatId = hats.createHat(
            topHatId,
            "immutable hat",
            3, // maxSupply
            _eligibility,
            _toggle,
            false,
            secondHatImageURI
        );

        (,,,,,,, mutable_,) = hats.viewHat(thirdHatId);
        assertFalse(mutable_);

        vm.expectRevert(abi.encodeWithSelector(HatsErrors.Immutable.selector));

        vm.prank(topHatWearer);
        hats.makeHatImmutable(thirdHatId);
    }

    function testNonAdminCannotMakeMutableHatImmutable() public {
        vm.expectRevert(abi.encodeWithSelector(HatsErrors.NotAdmin.selector, address(this), secondHatId));

        hats.makeHatImmutable(secondHatId);
    }

    function testAdminCannotChangeImutableHatProperties() public {
        vm.startPrank(topHatWearer);
        thirdHatId = hats.createHat(
            topHatId,
            "immutable hat",
            3, // maxSupply
            _eligibility,
            _toggle,
            false,
            secondHatImageURI
        );

        (,,,,,,, mutable_,) = hats.viewHat(thirdHatId);
        assertFalse(mutable_);

        vm.expectRevert(abi.encodeWithSelector(HatsErrors.Immutable.selector));
        hats.changeHatDetails(thirdHatId, "should not work");

        vm.expectRevert(abi.encodeWithSelector(HatsErrors.Immutable.selector));
        hats.changeHatEligibility(thirdHatId, address(this));

        vm.expectRevert(abi.encodeWithSelector(HatsErrors.Immutable.selector));
        hats.changeHatToggle(thirdHatId, address(this));

        vm.expectRevert(abi.encodeWithSelector(HatsErrors.Immutable.selector));
        hats.changeHatImageURI(thirdHatId, "should not work either");

        vm.expectRevert(abi.encodeWithSelector(HatsErrors.Immutable.selector));
        hats.changeHatMaxSupply(thirdHatId, uint32(100));

        vm.stopPrank();
    }

    function testTopHatCanChangeOwnDetails() public {
        string memory new_ = "should work";

        vm.expectEmit(false, false, false, true);
        emit HatDetailsChanged(topHatId, new_);

        vm.prank(topHatWearer);
        hats.changeHatDetails(topHatId, new_);

        (string memory changed,,,,,,,,) = hats.viewHat(topHatId);
        assertEq(changed, new_);
    }

    function testTopHatCanChangeOwnImageURI() public {
        string memory new_ = "should work";

        vm.expectEmit(false, false, false, true);
        emit HatImageURIChanged(topHatId, new_);

        vm.prank(topHatWearer);
        hats.changeHatImageURI(topHatId, new_);

        (,,,,, string memory changed,,,) = hats.viewHat(topHatId);
        assertEq(changed, new_);
    }

    function testTopHatCannotChangeOtherProperties() public {
        vm.startPrank(topHatWearer);

        (,,,,,,, mutable_,) = hats.viewHat(topHatId);
        assertFalse(mutable_);

        vm.expectRevert(abi.encodeWithSelector(HatsErrors.Immutable.selector));
        hats.changeHatEligibility(topHatId, address(this));

        vm.expectRevert(abi.encodeWithSelector(HatsErrors.Immutable.selector));
        hats.changeHatToggle(topHatId, address(this));

        vm.expectRevert(abi.encodeWithSelector(HatsErrors.Immutable.selector));
        hats.changeHatMaxSupply(topHatId, uint32(100));

        vm.stopPrank();
    }

    function testNonTopHatCannotChangeTopHatProperties() public {
        vm.startPrank(secondWearer);

        vm.expectRevert(abi.encodeWithSelector(HatsErrors.NotAdmin.selector, secondWearer, topHatId));
        hats.changeHatImageURI(topHatId, "should fail");

        vm.expectRevert(abi.encodeWithSelector(HatsErrors.NotAdmin.selector, secondWearer, topHatId));
        hats.changeHatDetails(topHatId, "should also fail");
    }

    function testAdminCanChangeMutableHatDetails() public {
        string memory new_ = "should work";

        vm.expectEmit(false, false, false, true);
        emit HatDetailsChanged(secondHatId, new_);

        vm.prank(topHatWearer);
        hats.changeHatDetails(secondHatId, new_);

        (string memory changed,,,,,,,,) = hats.viewHat(secondHatId);
        assertEq(changed, new_);
    }

    function testAdminCanChangeMutableHatEligibility() public {
        address new_ = address(this);

        vm.expectEmit(false, false, false, true);
        emit HatEligibilityChanged(secondHatId, new_);

        vm.prank(topHatWearer);
        hats.changeHatEligibility(secondHatId, new_);

        (,,, address changed,,,,,) = hats.viewHat(secondHatId);
        assertEq(changed, new_);
    }

    function testAdminCanChangeMutableHatToggle() public {
        address new_ = address(this);

        vm.expectEmit(false, false, false, true);
        emit HatToggleChanged(secondHatId, new_);

        vm.prank(topHatWearer);
        hats.changeHatToggle(secondHatId, new_);

        (,,,, address changed,,,,) = hats.viewHat(secondHatId);
        assertEq(changed, new_);
    }

    function testAdminCanChangeMutableHatImageURI() public {
        string memory new_ = "should work";

        vm.expectEmit(false, false, false, true);
        emit HatImageURIChanged(secondHatId, new_);

        vm.prank(topHatWearer);
        hats.changeHatImageURI(secondHatId, new_);

        (,,,,, string memory changed,,,) = hats.viewHat(secondHatId);
        assertEq(changed, new_);
    }

    function testAdminCanIncreaseMutableHatMaxSupply() public {
        uint32 new_ = 100;

        vm.expectEmit(false, false, false, true);
        emit HatMaxSupplyChanged(secondHatId, new_);

        vm.prank(topHatWearer);
        hats.changeHatMaxSupply(secondHatId, new_);

        (, uint32 changed,,,,,,,) = hats.viewHat(secondHatId);
        assertEq(changed, new_);
    }

    function testAdminCanDecreaseMutableHatMaxSupplyToAboveCurrentSupply() public {
        uint32 new_ = 100;
        uint32 decreased = 5;

        vm.startPrank(topHatWearer);
        hats.changeHatMaxSupply(secondHatId, new_);
        hats.mintHat(secondHatId, secondWearer);

        vm.expectEmit(false, false, false, true);
        emit HatMaxSupplyChanged(secondHatId, decreased);

        hats.changeHatMaxSupply(secondHatId, decreased);

        (, uint32 changed,,,,,,,) = hats.viewHat(secondHatId);
        assertEq(changed, decreased);
    }

    function testAdminCanDecreaseMutableHatMaxSupplyToEqualToCurrentSupply() public {
        uint32 new_ = 100;
        uint32 decreased = 1;

        vm.startPrank(topHatWearer);
        hats.changeHatMaxSupply(secondHatId, new_);
        hats.mintHat(secondHatId, secondWearer);

        vm.expectEmit(false, false, false, true);
        emit HatMaxSupplyChanged(secondHatId, decreased);

        hats.changeHatMaxSupply(secondHatId, decreased);

        (, uint32 changed,,,,,,,) = hats.viewHat(secondHatId);
        assertEq(changed, decreased);
    }

    function testAdminCannotDecreaseMutableHatMaxSupplyBelowCurrentSupply() public {
        uint32 new_ = 100;
        uint32 decreased = 1;

        vm.startPrank(topHatWearer);
        hats.changeHatMaxSupply(secondHatId, new_);
        hats.mintHat(secondHatId, secondWearer);
        hats.mintHat(secondHatId, thirdWearer);

        vm.expectRevert(abi.encodeWithSelector(HatsErrors.NewMaxSupplyTooLow.selector));

        hats.changeHatMaxSupply(secondHatId, decreased);
    }

    function testAdminCannotTransferImmutableHat() public {
        vm.startPrank(topHatWearer);
        thirdHatId = hats.createHat(
            topHatId,
            "immutable hat",
            3, // maxSupply
            _eligibility,
            _toggle,
            false,
            secondHatImageURI
        );

        (,,,,,,, mutable_,) = hats.viewHat(thirdHatId);
        assertFalse(mutable_);

        hats.mintHat(thirdHatId, thirdWearer);

        vm.expectRevert(abi.encodeWithSelector(HatsErrors.Immutable.selector));
        hats.transferHat(thirdHatId, thirdWearer, secondWearer);
    }

    function testAdminCannotChangeEligibilityToZeroAddress() public {
        vm.expectRevert(HatsErrors.ZeroAddress.selector);
        vm.prank(topHatWearer);
        hats.changeHatEligibility(secondHatId, address(0));
    }

    function testAdminCannotChangeToggleToZeroAddress() public {
        vm.expectRevert(HatsErrors.ZeroAddress.selector);
        vm.prank(topHatWearer);
        hats.changeHatToggle(secondHatId, address(0));
    }

<<<<<<< HEAD
    function testMechanisticToggleOutputSavedWhenChangingToHumanisticToggle() public {
        // mock a getHatStatus call to return false (inactive) for secondHatId
        vm.mockCall(
            address(_toggle), abi.encodeWithSelector(IHatsToggle.getHatStatus.selector, secondHatId), abi.encode(false)
        );
        (,,,,,,,, bool status) = hats.viewHat(secondHatId);
        assertFalse(status);
        // change the toggle to a humanistic module
        vm.prank(topHatWearer);
        hats.changeHatToggle(secondHatId, address(5));
        // ensure that hat status is still active
        (,,,,,,,, status) = hats.viewHat(secondHatId);
        assertFalse(status);
=======
    function testAdminCannotChangeDetailsToTooLongString() public {
        vm.prank(topHatWearer);
        // console2.log("string length", bytes(long7050).length);
        vm.expectRevert(HatsErrors.StringTooLong.selector);
        hats.changeHatDetails(secondHatId, long7050);
    }

    function testAdminCannotChangeImageURIToTooLongString() public {
        vm.prank(topHatWearer);
        // console2.log("string length", bytes(long7050).length);
        vm.expectRevert(HatsErrors.StringTooLong.selector);
        hats.changeHatImageURI(secondHatId, long7050);
>>>>>>> d4791471
    }
}

contract OverridesHatTests is TestSetup2 {
    function testFailSetApprovalForAll() public view {
        hats.setApprovalForAll(topHatWearer, true);
    }

    function testFailSafeTransferFrom() public view {
        bytes memory b = bytes("");
        hats.safeTransferFrom(secondWearer, thirdWearer, secondHatId, 1, b);
    }

    function testCreateUri() public view {
        string memory jsonUri = hats.uri(secondHatId);
        console2.log("encoded URI", jsonUri);
    }

    function testSupportsInterface() public {
        bytes4 ERC165 = 0x01ffc9a7;
        bytes4 ERC1155Metadata = 0x0e89341c;
        bytes4 ERC1155Standard = 0xd9b67a26;
        assertTrue(hats.supportsInterface(ERC165));
        assertTrue(hats.supportsInterface(ERC1155Metadata));
        assertFalse(hats.supportsInterface(ERC1155Standard));
    }

    function testCreateUriForTopHat() public view {
        string memory jsonUri = hats.uri(topHatId);
        console2.log("encoded URI", jsonUri);
    }

    function testFailBalanceOfBatch() public view {
        address[] memory addresses = new address[](2);
        addresses[0] = secondWearer;
        addresses[1] = thirdWearer;
        uint256[] memory ids = new uint256[](2);
        ids[0] = 1;
        ids[1] = 2;

        hats.balanceOfBatch(addresses, ids);
    }
}

contract LinkHatsTests is TestSetup2 {
    uint256 internal secondTopHatId;
    uint32 topHatDomain;
    uint32 secondTopHatDomain;
    uint256 level13HatId;
    uint256 level14HatId;

    function setUp() public override {
        super.setUp();

        secondTopHatId = hats.mintTopHat(thirdWearer, "for linking", "http://www.tophat.com/");

        topHatDomain = hats.getTopHatDomain(topHatId);
        secondTopHatDomain = hats.getTopHatDomain(secondTopHatId);
        level13HatId = 0x0000000100050001000100010001000100010001000100010001000100010000;

        vm.prank(topHatWearer);
        console2.log("creating level 14 hat");
        level14HatId = hats.createHat(level13HatId, "level 14 hat", _maxSupply, _eligibility, _toggle, false, "");
    }

    function testRequestLinking() public {
        vm.prank(thirdWearer);

        vm.expectEmit(true, true, true, true);
        emit TopHatLinkRequested(secondTopHatDomain, secondHatId);

        hats.requestLinkTopHatToTree(secondTopHatDomain, secondHatId);

        assertEq(secondHatId, hats.linkedTreeRequests(secondTopHatDomain));
    }

    function testWearerCanApproveLinkRequest() public {
        // request
        vm.prank(thirdWearer);
        hats.requestLinkTopHatToTree(secondTopHatDomain, secondHatId);

        // approve
        vm.prank(secondWearer);

        vm.expectEmit(true, true, true, true);
        emit TopHatLinked(secondTopHatDomain, secondHatId);

        hats.approveLinkTopHatToTree(secondTopHatDomain, secondHatId);

        assertFalse(hats.isTopHat(secondTopHatId));
        assertEq(hats.getHatLevel(secondTopHatId), 2);
        assertTrue(hats.isAdminOfHat(secondWearer, secondTopHatId));
        assertEq(hats.linkedTreeRequests(secondTopHatDomain), 0);
    }

    function testAdminCanApproveLinkRequest() public {
        // request
        vm.prank(thirdWearer);
        hats.requestLinkTopHatToTree(secondTopHatDomain, secondHatId);

        // approve
        vm.prank(topHatWearer);

        vm.expectEmit(true, true, true, true);
        emit TopHatLinked(secondTopHatDomain, secondHatId);

        hats.approveLinkTopHatToTree(secondTopHatDomain, secondHatId);

        assertFalse(hats.isTopHat(secondTopHatId));
        assertEq(hats.getHatLevel(secondTopHatId), 2);
        console2.log("starting isAdminOfHat assertion");
        assertTrue(hats.isAdminOfHat(secondWearer, secondTopHatId));
        assertEq(hats.linkedTreeRequests(secondTopHatDomain), 0);
    }

    function testAdminCanApproveLinkToLastLevelHat() public {
        // request
        vm.prank(thirdWearer);
        hats.requestLinkTopHatToTree(secondTopHatDomain, level14HatId);

        // approve
        vm.prank(topHatWearer);

        vm.expectEmit(true, true, true, true);
        emit TopHatLinked(secondTopHatDomain, level14HatId);

        hats.approveLinkTopHatToTree(secondTopHatDomain, level14HatId);

        assertFalse(hats.isTopHat(secondTopHatId));
        assertEq(hats.getHatLevel(secondTopHatId), 15);
        assertTrue(hats.isAdminOfHat(topHatWearer, secondTopHatId));
        assertEq(hats.linkedTreeRequests(secondTopHatDomain), 0);
    }

    function testWearerCanApproveLinkToLastLevelHat() public {
        // mint last level hat to wearer
        vm.prank(topHatWearer);
        hats.mintHat(level14HatId, fourthWearer);

        // request
        vm.prank(thirdWearer);
        hats.requestLinkTopHatToTree(secondTopHatDomain, level14HatId);

        // approve
        vm.prank(fourthWearer);

        vm.expectEmit(true, true, true, true);
        emit TopHatLinked(secondTopHatDomain, level14HatId);

        hats.approveLinkTopHatToTree(secondTopHatDomain, level14HatId);

        assertFalse(hats.isTopHat(secondTopHatId));
        assertEq(hats.getHatLevel(secondTopHatId), 15);
        assertTrue(hats.isAdminOfHat(fourthWearer, secondTopHatId));
        assertEq(hats.linkedTreeRequests(secondTopHatDomain), 0);
    }

    function testNonAdminNonWearerCannotApproveLinktoLastLevelHat() public {
        // mint last level hat to wearer
        vm.prank(topHatWearer);
        hats.mintHat(level14HatId, fourthWearer);

        // request
        vm.prank(thirdWearer);
        hats.requestLinkTopHatToTree(secondTopHatDomain, level14HatId);

        // attempt to approve from non-admin and non-wearer of new admin hat
        assertFalse(hats.isWearerOfHat(secondWearer, level14HatId));
        assertFalse(hats.isAdminOfHat(secondWearer, level14HatId));

        vm.prank(secondWearer);

        vm.expectRevert(abi.encodeWithSelector(HatsErrors.NotAdminOrWearer.selector));
        hats.approveLinkTopHatToTree(secondTopHatDomain, level14HatId);
    }

    function testCannotApproveUnrequestedLink() public {
        vm.prank(topHatWearer);
        vm.expectRevert(abi.encodeWithSelector(HatsErrors.LinkageNotRequested.selector));
        hats.approveLinkTopHatToTree(secondTopHatDomain, secondHatId);
    }

    function testAdminCanRelinkTopHatWithinTree() public {
        // first link
        vm.prank(thirdWearer);
        hats.requestLinkTopHatToTree(secondTopHatDomain, secondHatId);
        vm.prank(topHatWearer);
        vm.expectEmit(true, true, true, true);
        emit TopHatLinked(secondTopHatDomain, secondHatId);
        hats.approveLinkTopHatToTree(secondTopHatDomain, secondHatId);
        assertFalse(hats.isTopHat(secondTopHatId));
        assertEq(hats.getHatLevel(secondTopHatId), 2);

        // relink
        vm.prank(topHatWearer);
        vm.expectEmit(true, true, true, true);
        emit TopHatLinked(secondTopHatDomain, topHatId);
        hats.relinkTopHatWithinTree(secondTopHatDomain, topHatId);
        assertFalse(hats.isTopHat(secondTopHatId));
        assertEq(hats.getHatLevel(secondTopHatId), 1);
    }

    function testNewAdminWearerCanRelinkTopHatWithinTree() public {
        vm.startPrank(secondWearer);
        uint256 level2HatId = hats.createHat(secondHatId, "", _maxSupply, _eligibility, _toggle, false, "");
        hats.mintHat(level2HatId, fourthWearer);
        vm.stopPrank();
        // first link
        vm.prank(thirdWearer);
        hats.requestLinkTopHatToTree(secondTopHatDomain, level2HatId);
        vm.prank(fourthWearer);
        hats.approveLinkTopHatToTree(secondTopHatDomain, level2HatId);
        assertEq(hats.getHatLevel(secondTopHatId), 3);

        // relink to secondHatId
        vm.prank(secondWearer);
        vm.expectEmit(true, true, true, true);
        emit TopHatLinked(secondTopHatDomain, secondHatId);
        hats.relinkTopHatWithinTree(secondTopHatDomain, secondHatId);
        assertFalse(hats.isTopHat(secondTopHatId));
        assertEq(hats.getHatLevel(secondTopHatId), 2);
    }

    function testNewAdminAdminCanRelinkToLastLevelWithinTree() public {
        // first link
        vm.prank(thirdWearer);
        hats.requestLinkTopHatToTree(secondTopHatDomain, secondHatId);
        vm.prank(topHatWearer);
        hats.approveLinkTopHatToTree(secondTopHatDomain, secondHatId);

        // relink
        vm.prank(topHatWearer);
        vm.expectEmit(true, true, true, true);
        emit TopHatLinked(secondTopHatDomain, level14HatId);
        hats.relinkTopHatWithinTree(secondTopHatDomain, level14HatId);
        assertFalse(hats.isTopHat(secondTopHatId));
        assertEq(hats.getHatLevel(secondTopHatId), 15);
        assertTrue(hats.isAdminOfHat(topHatWearer, secondTopHatId));
        assertEq(hats.linkedTreeRequests(secondTopHatDomain), 0);
    }

    function testNewAdminNonAdminNonWearerCannotRelink() public {
        // first link to secondHat
        vm.prank(thirdWearer);
        hats.requestLinkTopHatToTree(secondTopHatDomain, secondHatId);
        vm.prank(topHatWearer);
        hats.approveLinkTopHatToTree(secondTopHatDomain, secondHatId);
        assertTrue(hats.isAdminOfHat(secondWearer, secondTopHatId));

        // attempt relink to tophatId from secondWearer, who is an admin of secondTopHatId but not an admin or wearer of tophatId
        vm.startPrank(secondWearer);
        vm.expectRevert(
            abi.encodeWithSelector(HatsErrors.NotAdmin.selector, secondWearer, hats.buildHatId(topHatId, 1))
        );
        hats.relinkTopHatWithinTree(secondTopHatDomain, topHatId);
    }

    function testNewAdminNonAdminCannotRelinkToLastLevelWithinTree() public {
        // first link to secondHat
        vm.prank(thirdWearer);
        hats.requestLinkTopHatToTree(secondTopHatDomain, secondHatId);
        vm.prank(topHatWearer);
        hats.approveLinkTopHatToTree(secondTopHatDomain, secondHatId);
        assertTrue(hats.isAdminOfHat(secondWearer, secondTopHatId));

        // attempt relink to 14th level from secondhatwearer, who is an admin of secondTopHatId but not an admin or wearer of tophatId
        vm.startPrank(secondWearer);
        vm.expectRevert(abi.encodeWithSelector(HatsErrors.NotAdminOrWearer.selector));
        hats.relinkTopHatWithinTree(secondTopHatDomain, level14HatId);
    }

    function testTreeRootNonAdminCannotRelink() public {
        // create another hat under tophat
        vm.prank(topHatWearer);
        uint256 newHatId = hats.createHat(topHatId, "", _maxSupply, _eligibility, _toggle, false, "");

        // first link to secondHat
        vm.prank(thirdWearer);
        hats.requestLinkTopHatToTree(secondTopHatDomain, secondHatId);
        vm.prank(topHatWearer);
        hats.approveLinkTopHatToTree(secondTopHatDomain, secondHatId);

        // attempt relink to new hat from secondWearer
        vm.startPrank(secondWearer);
        vm.expectRevert(
            abi.encodeWithSelector(HatsErrors.NotAdmin.selector, secondWearer, hats.buildHatId(newHatId, 1))
        );
        hats.relinkTopHatWithinTree(secondTopHatDomain, newHatId);
    }

    function testAdminCanRequestNewLink() public {
        // first link to secondHat
        vm.prank(thirdWearer);
        hats.requestLinkTopHatToTree(secondTopHatDomain, secondHatId);
        vm.prank(topHatWearer);
        hats.approveLinkTopHatToTree(secondTopHatDomain, secondHatId);
        assertEq(hats.linkedTreeRequests(secondTopHatDomain), 0);

        // request new link from secondWearer
        vm.prank(secondWearer);
        vm.expectEmit(true, true, true, true);
        emit TopHatLinkRequested(secondTopHatDomain, topHatId);
        hats.requestLinkTopHatToTree(secondTopHatDomain, topHatId);
        assertEq(hats.linkedTreeRequests(secondTopHatDomain), topHatId);
    }

    function testNewAdminAdminCanApproveNewLinkRequest() public {
        // first link to secondHat
        vm.prank(thirdWearer);
        hats.requestLinkTopHatToTree(secondTopHatDomain, secondHatId);
        vm.prank(topHatWearer);
        hats.approveLinkTopHatToTree(secondTopHatDomain, secondHatId);

        // request new link from secondWearer
        vm.prank(secondWearer);
        hats.requestLinkTopHatToTree(secondTopHatDomain, topHatId);

        // approve new link from tophatwearer
        vm.prank(topHatWearer);
        vm.expectEmit(true, true, true, true);
        emit TopHatLinked(secondTopHatDomain, topHatId);
        hats.approveLinkTopHatToTree(secondTopHatDomain, topHatId);
        assertEq(hats.linkedTreeRequests(secondTopHatDomain), 0);
        assertEq(hats.getHatLevel(secondTopHatId), 1);
    }

    function testLinkedTopHatWearerCannotRequestNewLink() public {
        // first link
        vm.prank(thirdWearer);
        hats.requestLinkTopHatToTree(secondTopHatDomain, secondHatId);
        vm.prank(topHatWearer);
        vm.expectEmit(true, true, true, true);
        emit TopHatLinked(secondTopHatDomain, secondHatId);
        hats.approveLinkTopHatToTree(secondTopHatDomain, secondHatId);
        assertFalse(hats.isTopHat(secondTopHatId));
        assertEq(hats.getHatLevel(secondTopHatId), 2);

        // attempt second link from wearer
        console2.log("attempting second link");
        vm.expectRevert(abi.encodeWithSelector(HatsErrors.NotAdmin.selector, thirdWearer, secondTopHatId));
        vm.prank(thirdWearer);
        hats.requestLinkTopHatToTree(secondTopHatDomain, topHatId);
    }

    function testPreventingCircularLinking() public {
        // request
        vm.prank(topHatWearer);
        hats.requestLinkTopHatToTree(topHatDomain, secondHatId);

        // try approving
        vm.prank(topHatWearer);
        vm.expectRevert(abi.encodeWithSelector(HatsErrors.CircularLinkage.selector));
        hats.approveLinkTopHatToTree(topHatDomain, secondHatId);

        // test a recursive call
        vm.prank(thirdWearer);
        hats.requestLinkTopHatToTree(secondTopHatDomain, secondHatId);
        vm.prank(topHatWearer);
        hats.approveLinkTopHatToTree(secondTopHatDomain, secondHatId);

        vm.prank(topHatWearer);
        hats.requestLinkTopHatToTree(topHatDomain, secondTopHatId);
        vm.prank(topHatWearer);
        vm.expectRevert(abi.encodeWithSelector(HatsErrors.CircularLinkage.selector));
        hats.approveLinkTopHatToTree(topHatDomain, secondTopHatId);
    }

    function testRelinkingCannotCreateCircularLink() public {
        // first link, under secondHat
        vm.prank(thirdWearer);
        hats.requestLinkTopHatToTree(secondTopHatDomain, secondHatId);
        vm.prank(topHatWearer);
        hats.approveLinkTopHatToTree(secondTopHatDomain, secondHatId);

        // second link, under first link
        uint256 thirdTopHatId = hats.mintTopHat(fourthWearer, "for linking", "http://www.tophat.com/");
        uint32 thirdTopHatDomain = hats.getTopHatDomain(thirdTopHatId);

        vm.prank(fourthWearer);
        hats.requestLinkTopHatToTree(thirdTopHatDomain, secondTopHatId);
        vm.prank(topHatWearer);
        hats.approveLinkTopHatToTree(thirdTopHatDomain, secondTopHatId);

        // try relink second tophat under third tophat
        vm.prank(topHatWearer);
        vm.expectRevert(abi.encodeWithSelector(HatsErrors.CircularLinkage.selector));
        hats.relinkTopHatWithinTree(secondTopHatDomain, thirdTopHatId);
    }

    function testCannotCrossTreeRelink() public {
        // create third tophat
        uint256 thirdTopHatId = hats.mintTopHat(fourthWearer, "invalid relink recipient", "http://www.tophat.com/");

        // link secondTopHat
        vm.prank(thirdWearer);
        hats.requestLinkTopHatToTree(secondTopHatDomain, secondHatId);
        vm.prank(secondWearer);
        hats.approveLinkTopHatToTree(secondTopHatDomain, secondHatId);

        // attempt link secondTopHat to third tophat (worn by fourthWearer)
        vm.prank(secondWearer);
        hats.requestLinkTopHatToTree(secondTopHatDomain, thirdTopHatId);
        vm.prank(fourthWearer);
        vm.expectRevert(abi.encodeWithSelector(HatsErrors.CrossTreeLinkage.selector));
        hats.approveLinkTopHatToTree(secondTopHatDomain, thirdTopHatId);
    }

    function testCannotApproveCrossTreeLink() public {
        // create third tophat
        uint256 thirdTopHatId = hats.mintTopHat(topHatWearer, "invalid relink recipient", "http://www.tophat.com/");

        // link secondTopHat
        vm.prank(thirdWearer);
        hats.requestLinkTopHatToTree(secondTopHatDomain, secondHatId);
        vm.prank(secondWearer);
        hats.approveLinkTopHatToTree(secondTopHatDomain, secondHatId);

        // attempt relink secondTopHat to third tophat (worn by topHatWearer)
        vm.prank(topHatWearer);
        vm.expectRevert(abi.encodeWithSelector(HatsErrors.CrossTreeLinkage.selector));
        hats.relinkTopHatWithinTree(secondTopHatDomain, thirdTopHatId);
    }

    function testTreeLinkingAndUnlinking() public {
        vm.expectRevert(abi.encodeWithSelector(HatsErrors.NotAdmin.selector, address(this), secondTopHatId));
        hats.requestLinkTopHatToTree(secondTopHatDomain, secondHatId);

        vm.prank(thirdWearer);
        hats.requestLinkTopHatToTree(secondTopHatDomain, secondHatId);
        vm.prank(topHatWearer);
        vm.expectEmit(true, true, true, true);
        emit TopHatLinked(secondTopHatDomain, secondHatId);
        hats.approveLinkTopHatToTree(secondTopHatDomain, secondHatId);
        assertFalse(hats.isTopHat(secondTopHatId));
        assertEq(hats.getHatLevel(secondTopHatId), 2);
        assertEq(hats.linkedTreeRequests(secondTopHatDomain), 0);

        vm.expectRevert(abi.encodeWithSelector(HatsErrors.NotAdmin.selector, address(this), secondTopHatId));
        hats.unlinkTopHatFromTree(secondTopHatDomain);

        vm.prank(secondWearer);
        vm.expectEmit(true, true, true, true);
        emit TopHatLinked(secondTopHatDomain, 0);
        hats.unlinkTopHatFromTree(secondTopHatDomain);
        assertEq(hats.isTopHat(secondTopHatId), true);
    }
}

contract MalformedInputsTests is TestSetup2 {
    string internal constant longString =
        "this is a super long string that hopefully is longer than 32 bytes. What say we make this especially loooooooooong?";
    address internal constant badAddress = address(0xbadadd55e);
    uint256 internal constant badUint = 2;

    function testCatchMalformedEligibilityData_isEligible() public {
        // mock malformed return data from eligibility
        vm.mockCall(
            address(_eligibility),
            abi.encodeWithSignature("getWearerStatus(address,uint256)", secondWearer, secondHatId),
            abi.encode(
                longString, // malformed; should be a bool
                true
            )
        );
        hats.isEligible(secondWearer, secondHatId);

        vm.mockCall(
            address(_eligibility),
            abi.encodeWithSignature("getWearerStatus(address,uint256)", secondWearer, secondHatId),
            abi.encode(
                badUint, // malformed; should be a bool
                true
            )
        );
        hats.isEligible(secondWearer, secondHatId);

        vm.mockCall(
            address(_eligibility),
            abi.encodeWithSignature("getWearerStatus(address,uint256)", secondWearer, secondHatId),
            abi.encode(
                badAddress, // malformed; should be a bool
                true
            )
        );
        hats.isEligible(secondWearer, secondHatId);
    }

    function testCatchMalformedEligibilityData_isInGoodStanding() public {
        // mock malformed return data from eligibility
        vm.mockCall(
            address(_eligibility),
            abi.encodeWithSignature("getWearerStatus(address,uint256)", secondWearer, secondHatId),
            abi.encode(
                longString, // malformed; should be a bool
                true
            )
        );
        hats.isInGoodStanding(secondWearer, secondHatId);

        vm.mockCall(
            address(_eligibility),
            abi.encodeWithSignature("getWearerStatus(address,uint256)", secondWearer, secondHatId),
            abi.encode(
                badUint, // malformed; should be a bool
                true
            )
        );
        hats.isInGoodStanding(secondWearer, secondHatId);

        vm.mockCall(
            address(_eligibility),
            abi.encodeWithSignature("getWearerStatus(address,uint256)", secondWearer, secondHatId),
            abi.encode(
                badAddress, // malformed; should be a bool
                true
            )
        );
        hats.isInGoodStanding(secondWearer, secondHatId);
    }

    function testCatchMalformedEligibilityData_checkHatWearerStatus() public {
        // mock malformed return data from eligibility
        vm.mockCall(
            address(_eligibility),
            abi.encodeWithSignature("getWearerStatus(address,uint256)", secondWearer, secondHatId),
            abi.encode(
                longString, // malformed; should be a bool
                true
            )
        );
        vm.expectRevert(HatsErrors.NotHatsEligibility.selector);
        hats.checkHatWearerStatus(secondHatId, secondWearer);

        vm.mockCall(
            address(_eligibility),
            abi.encodeWithSignature("getWearerStatus(address,uint256)", secondWearer, secondHatId),
            abi.encode(
                badUint, // malformed; should be a bool
                true
            )
        );
        vm.expectRevert(HatsErrors.NotHatsEligibility.selector);
        hats.checkHatWearerStatus(secondHatId, secondWearer);

        vm.mockCall(
            address(_eligibility),
            abi.encodeWithSignature("getWearerStatus(address,uint256)", secondWearer, secondHatId),
            abi.encode(
                badAddress, // malformed; should be a bool
                true
            )
        );
        vm.expectRevert(HatsErrors.NotHatsEligibility.selector);
        hats.checkHatWearerStatus(secondHatId, secondWearer);
    }

    function testCatchMalformedToggleData_isWearerOfHat() public {
        // mock malformed return data as a string
        vm.mockCall(
            address(_toggle),
            abi.encodeWithSignature("getHatStatus(uint256)", secondHatId),
            abi.encode(
                longString // malformed; should be a bool
            )
        );
        assertTrue(hats.isWearerOfHat(secondWearer, secondHatId));

        // mock malformed return data as a uint
        vm.mockCall(
            address(_toggle),
            abi.encodeWithSignature("getHatStatus(uint256)", secondHatId),
            abi.encode(
                badUint // malformed; should be a bool
            )
        );
        assertTrue(hats.isWearerOfHat(secondWearer, secondHatId));

        // mock malformed return data as an address
        vm.mockCall(
            address(_toggle),
            abi.encodeWithSignature("getHatStatus(uint256)", secondHatId),
            abi.encode(
                badAddress // malformed; should be a bool
            )
        );
        assertTrue(hats.isWearerOfHat(secondWearer, secondHatId));
    }

    function testCatchMalformedToggleData_checkHatStatus() public {
        // mock malformed return data as a string
        vm.mockCall(
            address(_toggle),
            abi.encodeWithSignature("getHatStatus(uint256)", secondHatId),
            abi.encode(
                longString // malformed; should be a bool
            )
        );
        vm.expectRevert(HatsErrors.NotHatsToggle.selector);
        hats.checkHatStatus(secondHatId);

        // mock malformed return data as a uint
        vm.mockCall(
            address(_toggle),
            abi.encodeWithSignature("getHatStatus(uint256)", secondHatId),
            abi.encode(
                badUint // malformed; should be a bool
            )
        );
        vm.expectRevert(HatsErrors.NotHatsToggle.selector);
        hats.checkHatStatus(secondHatId);

        // mock malformed return data as an address
        vm.mockCall(
            address(_toggle),
            abi.encodeWithSignature("getHatStatus(uint256)", secondHatId),
            abi.encode(
                badAddress // malformed; should be a bool
            )
        );
        vm.expectRevert(HatsErrors.NotHatsToggle.selector);
        hats.checkHatStatus(secondHatId);
    }
}<|MERGE_RESOLUTION|>--- conflicted
+++ resolved
@@ -1488,7 +1488,7 @@
         hats.changeHatToggle(secondHatId, address(0));
     }
 
-<<<<<<< HEAD
+
     function testMechanisticToggleOutputSavedWhenChangingToHumanisticToggle() public {
         // mock a getHatStatus call to return false (inactive) for secondHatId
         vm.mockCall(
@@ -1502,7 +1502,8 @@
         // ensure that hat status is still active
         (,,,,,,,, status) = hats.viewHat(secondHatId);
         assertFalse(status);
-=======
+    }
+    
     function testAdminCannotChangeDetailsToTooLongString() public {
         vm.prank(topHatWearer);
         // console2.log("string length", bytes(long7050).length);
@@ -1515,7 +1516,7 @@
         // console2.log("string length", bytes(long7050).length);
         vm.expectRevert(HatsErrors.StringTooLong.selector);
         hats.changeHatImageURI(secondHatId, long7050);
->>>>>>> d4791471
+
     }
 }
 
